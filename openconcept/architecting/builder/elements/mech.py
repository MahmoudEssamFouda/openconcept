"""
The MIT License

Permission is hereby granted, free of charge, to any person obtaining a copy
of this software and associated documentation files (the "Software"), to deal
in the Software without restriction, including without limitation the rights
to use, copy, modify, merge, publish, distribute, sublicense, and/or sell
copies of the Software, and to permit persons to whom the Software is
furnished to do so, subject to the following conditions:

The above copyright notice and this permission notice shall be included in all
copies or substantial portions of the Software.

THE SOFTWARE IS PROVIDED "AS IS", WITHOUT WARRANTY OF ANY KIND, EXPRESS OR
IMPLIED, INCLUDING BUT NOT LIMITED TO THE WARRANTIES OF MERCHANTABILITY,
FITNESS FOR A PARTICULAR PURPOSE AND NONINFRINGEMENT. IN NO EVENT SHALL THE
AUTHORS OR COPYRIGHT HOLDERS BE LIABLE FOR ANY CLAIM, DAMAGES OR OTHER
LIABILITY, WHETHER IN AN ACTION OF CONTRACT, TORT OR OTHERWISE, ARISING FROM,
OUT OF OR IN CONNECTION WITH THE SOFTWARE OR THE USE OR OTHER DEALINGS IN THE
SOFTWARE.

Copyright: (c) 2022, Deutsches Zentrum fuer Luft- und Raumfahrt e.V.
Contact: jasper.bussemaker@dlr.de
         mahmoud.fouda@dlr.de
"""

import numpy as np
from typing import *
import openmdao.api as om
from dataclasses import dataclass
from openconcept.architecting.builder.defs import *
from openconcept.architecting.builder.utils import *
from openconcept.architecting.builder.elements.thrust import *

from openconcept.components import SimpleTurboshaft, SimpleMotor, SimpleConverterInverted, SimpleMechBus, PowerSplit
from openconcept.utilities.math import AddSubtractComp, ElementMultiplyDivideComp

__all__ = ['MechPowerElements', 'Engine', 'Motor', 'Inverter', 'FUEL_FLOW_OUTPUT', 'ELECTRIC_POWER_OUTPUT',
           'MechSplitter', 'MechBus', 'THROTTLE_INPUT', 'ACTIVE_INPUT']

THROTTLE_INPUT = 'throttle'
ACTIVE_INPUT = 'propulsor_active'

FUEL_FLOW_OUTPUT = 'fuel_flow'
ELECTRIC_POWER_OUTPUT = 'motors_elec_power'


@dataclass(frozen=False)
class Engine(ArchElement):
    """Conventional turboshaft engine."""

    power_rating: float = 260.  # kW

<<<<<<< HEAD
    specific_weight: float = .14/1e3  # kg/kW
=======
    specific_weight: float = .14 / 1000  # kg/kW
>>>>>>> 8f408ad0
    base_weight: float = 104  # kg
    psfc: float = .6  # kg/W/s
    output_rpm: float = 6000  # rpm


@dataclass(frozen=False)
class Motor(ArchElement):
    """Electric motor."""

    power_rating: float = 260.  # kW
    efficiency: float = .97
    specific_weight: float = 1. / 5000  # kg/kW
    base_weight: float = 0.  # kg
    cost_inc: float = 100.0 / 745.0  # $ per watt
    cost_base: float = 1.  # $ per base
    output_rpm: float = 6000  # rpm


@dataclass(frozen=False)
class Inverter(ArchElement):
    """A DC to AC inverter."""
    efficiency: float = 0.97
    # power_rating: float = 260.  # kW, passed from electric motor
    specific_weight: float = 1. / (10 * 1000)  # kg/kW
    base_weight: float = 0.  # kg
    cost_inc: float = 100.0 / 745.0  # $ per watt
    cost_base: float = 1.  # $ per base


@dataclass(frozen=False)
class MechSplitter(ArchElement):
    """ mech power splitter to divide a power input to two outputs A and B based on a split fraction and
    efficiency loss"""

    power_rating: float = 99999999  # 'W', maximum power rating of split component
    efficiency: float = 1.0  # efficiency defines the loss of combining eng+motor shaft power
    split_rule: str = "fraction"  # this sets the rule to always use a fraction between 0 and 1
    mech_DoH: float = 0.5  # degree of hybridization between eng & motor for delivering shaft power, 0 =< mech_DoH =< 1


@dataclass(frozen=False)
class MechBus(ArchElement):
    """electric dc bus"""
    efficiency: float = 0.95  # efficiency loss to combine eng and motor shaft powers
    rpm_out: float = 6000  # output rpm of the mechanical bus to be connected to gearbox


@dataclass(frozen=False)
class MechPowerElements(ArchSubSystem):
    """Mechanical power generation elements in the propulsion system architecture. It is assumed that mechanical power
    is generated near the propellers, and therefore the local sub-architecture of the mechanical elements is replicated
    for each propeller."""

    # Either specify one element to be replicated for each propeller,
    # or specify a list of elements to distribute over the propellers
    engines: Optional[Union[Engine, List[Optional[Engine]]]] = None
    motors: Optional[Union[Motor, List[Optional[Motor]]]] = None
    inverters: Optional[Union[Inverter, List[Optional[Inverter]]]] = None
    mech_buses: Optional[Union[MechBus, List[Optional[MechBus]]]] = None
    mech_splitters: Optional[Union[MechSplitter, List[Optional[MechSplitter]]]] = None

    def create_mech_group(self, arch: om.Group, thrust_groups: List[om.Group], nn: int) -> Tuple[om.Group, bool]:
        """
        Creates the mechanical power group and returns whether electric power generation is needed.

        Inputs: THROTTLE_INPUT[nn], DURATION_INPUT, FLTCOND_RHO_INPUT[nn], FLTCOND_TAS_INPUT[nn], ACTIVE_INPUT
        Outputs: FUEL_FLOW_OUTPUT[nn], ELECTRIC_LOAD_OUTPUT[nn], WEIGHT_OUTPUT
        """

        # Prepare components
        n_thrust = len(thrust_groups)
        engines = self.engines
        motors = self.motors
        inverters = self.inverters
        mech_buses = self.mech_buses
        mech_splitters = self.mech_splitters

        if engines is None or isinstance(engines, Engine):
            engines = [engines for _ in range(n_thrust)]
        if motors is None or isinstance(motors, Motor):
            motors = [motors for _ in range(n_thrust)]
        if inverters is None or isinstance(inverters, Inverter):
            inverters = [inverters for _ in range(n_thrust)]
        if mech_buses is None or isinstance(mech_buses, MechBus):
            mech_buses = [mech_buses for _ in range(n_thrust)]
        if mech_splitters is None or isinstance(mech_splitters, MechSplitter):
            mech_splitters = [mech_splitters for _ in range(n_thrust)]

        # Create mechanical power group
        mech_group: om.Group = arch.add_subsystem('mech', om.Group())

        # Define inputs
        _, input_map = collect_inputs(mech_group, [
            (THROTTLE_INPUT, None, np.tile(1., nn)),
            (DURATION_INPUT, 's', 1.),
            (ACTIVE_INPUT, None, np.tile(1., nn)),
            (FLTCOND_RHO_INPUT, 'kg/m**3', np.tile(1.225, nn)),
            (FLTCOND_TAS_INPUT, 'm/s', np.tile(100., nn)),
        ], name="mech_in_collect")

        # Create and add components
        fuel_flow_outputs = []
        weight_outputs = []
        electric_load_outputs = []
        for i, thrust_group in enumerate(thrust_groups):
            engine, motor, inverter, mech_splitter, mech_bus, = \
                engines[i], motors[i], inverters[i], mech_splitters[i], mech_buses[i]

            if engine is None and motor is None:
                raise RuntimeError('Either engine or motor should be present for thrust group %d!' % (i + 1,))

            # Create group for mechanical power generation components for this specific thrust group
            mech_thrust_group: om.Group = mech_group.add_subsystem('mech%d' % (i + 1,), om.Group())
            shaft_power_out_param = None
            shaft_speed_out_param = None
            rated_power_out_param = None
            throttle_param = None

            if engine is not None and motor is not None:  # used usually for parallel hybrid
                if mech_bus is None or mech_splitter is None:
                    raise RuntimeError("engines and motors are added as inputs, therefore, "
                                       "mech_buses and mech_splitters must be provided as well")

                # define design params for eng
                _, eng_input_map = collect_inputs(mech_thrust_group, [
                    ('eng_rating', 'kW', engine.power_rating),
                    ('eng_output_rpm', 'rpm', engine.output_rpm),
                ], name="eng_in_collect")

                eng = mech_thrust_group.add_subsystem(
                    engine.name, SimpleTurboshaft(num_nodes=nn, psfc=engine.psfc * 1.68965774e-7,
                                                  weight_inc=engine.specific_weight, weight_base=engine.base_weight))

                mech_thrust_group.connect(eng_input_map['eng_rating'], eng.name + '.shaft_power_rating')

                fuel_flow_outputs += ['.'.join([mech_thrust_group.name, eng.name, 'fuel_flow'])]
                weight_outputs += ['.'.join([mech_thrust_group.name, eng.name, 'component_weight'])]

                # define design params for motor
                _, mot_input_map = collect_inputs(mech_thrust_group, [
                    ('motor_rating', 'kW', motor.power_rating),
                    ('motor_output_rpm', 'rpm', motor.output_rpm),
                ], name="motor_in_collect")

                # Add electric motor component
                mot = mech_thrust_group.add_subsystem(
                    motor.name, SimpleMotor(efficiency=motor.efficiency, num_nodes=nn, weight_inc=motor.specific_weight,
                                            weight_base=motor.base_weight, cost_inc=motor.cost_inc,
                                            cost_base=motor.cost_base))

                mech_thrust_group.connect(mot_input_map['motor_rating'], mot.name + '.elec_power_rating')

                weight_outputs += ['.'.join([mech_thrust_group.name, mot.name, 'component_weight'])]

                if inverter is None:  # override if inverter is added
                    electric_load_outputs += ['.'.join([mech_thrust_group.name, mot.name, 'elec_load'])]

                if i == 1:  # add OEI condition
                    # get propulsor active flag as scalar to use it for OEI
                    scalify_active_flag = ScalifyComponent(
                        vars=[
                            ('propulsor_active_vector', ACTIVE_INPUT + '_scalar', nn, None),
                        ])
                    mech_thrust_group.add_subsystem('scalify_active_input', subsys=scalify_active_flag)
                    mech_group.connect(input_map[ACTIVE_INPUT],
                                       mech_thrust_group.name + '.scalify_active_input' + '.propulsor_active_vector')

                    # add rated powers
                    sum_rated_power = om.ExecComp([
                        'tot_rated_power = engine_rated_power + active_flag * motor_rated_power',
                    ],
                        tot_rated_power={'val': 1, 'units': 'kW'},
                        engine_rated_power={'val': 1, 'units': 'kW'},
                        active_flag={'val': 1},
                        motor_rated_power={'val': 1.0, 'units': 'kW'},
                    )
                    mech_thrust_group.add_subsystem('sum_rated_power', subsys=sum_rated_power)
                    mech_thrust_group.connect(eng_input_map['eng_rating'],
                                              'sum_rated_power' + '.engine_rated_power')
                    mech_thrust_group.connect(mot_input_map['motor_rating'],
                                              'sum_rated_power' + '.motor_rated_power')
                    mech_thrust_group.connect('scalify_active_input' + '.' + ACTIVE_INPUT + '_scalar',
                                              'sum_rated_power' + '.active_flag')
                else:  # all engines active condition
                    sum_rated_power = om.ExecComp([
                        'tot_rated_power = engine_rated_power + motor_rated_power',
                    ],
                        tot_rated_power={'val': 1, 'units': 'kW'},
                        engine_rated_power={'val': 1, 'units': 'kW'},
                        motor_rated_power={'val': 1.0, 'units': 'kW'},
                    )
                    mech_thrust_group.add_subsystem('sum_rated_power', subsys=sum_rated_power)
                    mech_thrust_group.connect(eng_input_map['eng_rating'],
                                              'sum_rated_power' + '.engine_rated_power')
                    mech_thrust_group.connect(mot_input_map['motor_rating'],
                                              'sum_rated_power' + '.motor_rated_power')

                # add rated powers of eng and motor for sizing
                sizing_rated_power = AddSubtractComp()
                sizing_rated_power.add_equation(
                    output_name='tot_rated_power',
                    input_names=[eng.name + '_rated_power', mot.name + '_rated_power'],
                    units='kW')
                mech_thrust_group.add_subsystem('sizing_rated_power', subsys=sizing_rated_power)
                mech_thrust_group.connect(eng_input_map['eng_rating'],
                                          'sizing_rated_power' + '.' + eng.name + '_rated_power')
                mech_thrust_group.connect(mot_input_map['motor_rating'],
                                          'sizing_rated_power' + '.' + mot.name + '_rated_power')

                # get total shaft power output of (engine + motor) system
                get_shaft_power = om.ExecComp([
                    'tot_shaft_power = throttle_vec * total_rated_power',
                ],
                    tot_shaft_power={'val': np.ones(nn), 'units': 'kW'},
                    throttle_vec={'val': np.ones(nn)},
                    total_rated_power={'val': 1.0, 'units': 'kW'},
                )
                mech_thrust_group.add_subsystem('eng_motor_shaft_power', subsys=get_shaft_power)
                mech_thrust_group.connect('sum_rated_power' + '.tot_rated_power',
                                          'eng_motor_shaft_power' + '.total_rated_power')

                # define throttle parameter
                throttle_param = '.'.join([mech_thrust_group.name, 'eng_motor_shaft_power', 'throttle_vec'])

                # add MechBus
                bus = mech_thrust_group.add_subsystem(
                    mech_bus.name, SimpleMechBus(num_nodes=nn, efficiency=mech_bus.efficiency,
                                                 rpm_out=mech_bus.rpm_out))
                mech_thrust_group.connect('eng_motor_shaft_power' + '.tot_shaft_power',
                                          bus.name + '.shaft_power_in')

                # add splitter
                # Define design params for splitter
                _, splitter_input_map = collect_inputs(mech_thrust_group, [
                    ('mech_DoH', None, np.ones(nn) * mech_splitter.mech_DoH),
                ], name='splitter_in_collect')

                if i == 1:
                    # add get split fraction component for OEI
                    get_split_fraction = om.ExecComp([
                        'split_fraction_vec = active_flag_vec * mech_DoH_vec',
                    ],
                        split_fraction_vec={'val': np.zeros(nn)},
                        active_flag_vec={'val': np.zeros(nn)},
                        mech_DoH_vec={'val': np.ones(nn)},
                    )
                    mech_thrust_group.add_subsystem('get_split_fraction', subsys=get_split_fraction)
                    mech_thrust_group.connect(splitter_input_map['mech_DoH'],
                                              'get_split_fraction' + '.mech_DoH_vec')
                    mech_group.connect(input_map[ACTIVE_INPUT],
                                       mech_thrust_group.name + '.get_split_fraction' + '.active_flag_vec')

                split = mech_thrust_group.add_subsystem(
                    mech_splitter.name, PowerSplit(num_nodes=nn, efficiency=mech_splitter.efficiency,
                                                   rule=mech_splitter.split_rule))
                # add OEI condition
                if i == 1:  # use get split fraction to connect to split fraction
                    mech_thrust_group.connect('get_split_fraction' + '.split_fraction_vec',
                                              split.name + '.power_split_fraction')
                else:  # use input map to connect to split fraction
                    mech_thrust_group.connect(splitter_input_map['mech_DoH'], split.name + '.power_split_fraction')

                # connect shaft power input to splitter
                mech_thrust_group.connect('eng_motor_shaft_power' + '.tot_shaft_power',
                                          split.name + '.power_in')
                # track weight
                weight_outputs += ['.'.join([mech_thrust_group.name, split.name, 'component_weight'])]

                # define required power outputs from motor and engine
                motor_req_power_out = '.'.join([split.name, 'power_out_A'])
                eng_req_power_out = '.'.join([split.name, 'power_out_B'])

                # define available power for engine and motor
                motor_avail_power_out = '.'.join([mot.name, 'shaft_power_out'])
                eng_avail_power_out = '.'.join([eng.name, 'shaft_power_out'])

                # find engine throttle
                throttle_from_power_balance(group=mech_thrust_group, power_req=eng_req_power_out,
                                            power_avail=eng_avail_power_out, units='kW',
                                            comp_name=eng.name, n=nn)

                # find motor throttle
                throttle_from_power_balance(group=mech_thrust_group, power_req=motor_req_power_out,
                                            power_avail=motor_avail_power_out, units='kW',
                                            comp_name=mot.name, n=nn)

                # define output parameters
                shaft_power_out_param = '.'.join([mech_group.name, mech_thrust_group.name,
                                                  bus.name, 'shaft_power_out'])
                shaft_speed_out_param = '.'.join([mech_group.name, mech_thrust_group.name,
                                                  bus.name, 'output_rpm'])
                rated_power_out_param = '.'.join([mech_group.name, mech_thrust_group.name,
                                                  'sizing_rated_power', 'tot_rated_power'])

            # Add turboshaft engine
            if engine is not None and motor is None:  # used usually for conventional architectures
                # Define design params
                _, eng_input_map = collect_inputs(mech_thrust_group, [
                    ('eng_rating', 'kW', engine.power_rating),
                    ('eng_output_rpm', 'rpm', engine.output_rpm),
                ], name="eng_in_collect")

                # add one engine inoperative case for prop systems with two or more engines
                if i == 1 and motor is None:  # if no of engines >=2, if yes, add a failed engine component to mech2
                    failedengine = ElementMultiplyDivideComp()
                    failedengine.add_equation('eng2throttle',
                                              input_names=['throttle_vec', 'propulsor_active_flag'], vec_size=nn)
                    failedengine = mech_thrust_group.add_subsystem('failedengine', failedengine)
                    mech_group.connect(input_map[ACTIVE_INPUT],
                                       mech_thrust_group.name + '.failedengine' + '.propulsor_active_flag')

                # Add engine component
                eng = mech_thrust_group.add_subsystem(
                    engine.name, SimpleTurboshaft(num_nodes=nn, psfc=engine.psfc * 1.68965774e-7,
                                                  weight_inc=engine.specific_weight, weight_base=engine.base_weight))

                mech_thrust_group.connect(eng_input_map['eng_rating'], eng.name + '.shaft_power_rating')

                fuel_flow_outputs += ['.'.join([mech_thrust_group.name, eng.name, 'fuel_flow'])]
                weight_outputs += ['.'.join([mech_thrust_group.name, eng.name, 'component_weight'])]

                # define out_params
                shaft_power_out_param = '.'.join([mech_group.name, mech_thrust_group.name, eng.name, 'shaft_power_out'])
                shaft_speed_out_param = '.'.join([mech_group.name, mech_thrust_group.name,
                                                  eng_input_map['eng_output_rpm']])
                rated_power_out_param = '.'.join([mech_group.name, mech_thrust_group.name, eng_input_map['eng_rating']])

                # define throttle parameter in case of one engine inoperative OEI or Normal
                if i == 1:  # in the case of OEI, for mech2, connect throttle to failedengine
                    throttle_param = '.'.join([mech_thrust_group.name, 'failedengine', 'throttle_vec'])
                    mech_thrust_group.connect('failedengine' + '.eng2throttle', eng.name + '.throttle')
                else:  # Normal conditions
                    throttle_param = '.'.join([mech_thrust_group.name, eng.name, 'throttle'])

            # Add electric motor
            if motor is not None and engine is None:  # usually used for all electric, turboelectric, or series hybrid
                # Defined design params
                _, mot_input_map = collect_inputs(mech_thrust_group, [
                    ('motor_rating', 'kW', motor.power_rating),
                    ('motor_output_rpm', 'rpm', motor.output_rpm),
                ], name="motor_in_collect")

                # add one motor inoperative case for prop systems with two or more motors
                if i == 1:  # check if no of motors >=2, if yes, add a failed motor component to mech2 group
                    failedmotor = ElementMultiplyDivideComp()
                    failedmotor.add_equation('motor2throttle',
                                             input_names=['throttle_vec', 'propulsor_active_flag'], vec_size=nn)
                    failedmotor = mech_thrust_group.add_subsystem('failedmotor', failedmotor)
                    mech_group.connect(input_map[ACTIVE_INPUT],
                                       mech_thrust_group.name + '.failedmotor' + '.propulsor_active_flag')

                # Add electric motor component
                mot = mech_thrust_group.add_subsystem(
                    motor.name, SimpleMotor(efficiency=motor.efficiency, num_nodes=nn, weight_inc=motor.specific_weight,
                                            weight_base=motor.base_weight, cost_inc=motor.cost_inc,
                                            cost_base=motor.cost_base))

                mech_thrust_group.connect(mot_input_map['motor_rating'], mot.name + '.elec_power_rating')

                weight_outputs += ['.'.join([mech_thrust_group.name, mot.name, 'component_weight'])]

                if inverter is None:  # set electric load to motor load if no inverter is present
                    electric_load_outputs += ['.'.join([mech_thrust_group.name, mot.name, 'elec_load'])]

                # define out_params
                shaft_power_out_param = '.'.join([mech_group.name, mech_thrust_group.name, mot.name, 'shaft_power_out'])
                shaft_speed_out_param = '.'.join([mech_group.name, mech_thrust_group.name,
                                                  mot_input_map['motor_output_rpm']])
                rated_power_out_param = '.'.join([mech_group.name, mech_thrust_group.name,
                                                  mot_input_map['motor_rating']])

                # define throttle parameter in case of one motor inoperative OEI or Normal
                if i == 1:  # in the case of OEI, for mech2, connect throttle to failedmotor
                    throttle_param = '.'.join([mech_thrust_group.name, 'failedmotor', 'throttle_vec'])
                    mech_thrust_group.connect('failedmotor' + '.motor2throttle', mot.name + '.throttle')
                else:  # Normal conditions
                    throttle_param = '.'.join([mech_thrust_group.name, mot.name, 'throttle'])

            if inverter is not None:
                if motor is None:
                    raise RuntimeError('Inverter is added but no Motor!')
                else:
                    # inverter does not need in_collect, it has no inputs, only options
                    invert = mech_thrust_group.add_subsystem(
                        inverter.name, SimpleConverterInverted(
                            num_nodes=nn, efficiency=inverter.efficiency, weight_inc=inverter.specific_weight,
                            weight_base=inverter.base_weight, cost_inc=inverter.cost_inc, cost_base=inverter.cost_base))

                    weight_outputs += ['.'.join([mech_thrust_group.name, invert.name, 'component_weight'])]
                    # override electric load to get it from inverter
                    electric_load_outputs += ['.'.join([mech_thrust_group.name, invert.name, 'elec_power_in'])]

                    mech_thrust_group.connect(mot_input_map['motor_rating'], invert.name + '.elec_power_rating')
                    mech_thrust_group.connect(mot.name + '.elec_load', invert.name + '.elec_power_out')

            # Connect throttle input
            mech_group.connect(input_map[THROTTLE_INPUT], throttle_param)

            # Connect output shaft power to thrust generation group
            if shaft_power_out_param is None:
                raise RuntimeError('No shaft power generated for thrust group %d!' % (i + 1,))
            arch.connect(shaft_power_out_param, thrust_group.name + '.' + SHAFT_POWER_INPUT)
            arch.connect(shaft_speed_out_param, thrust_group.name + '.' + SHAFT_SPEED_INPUT)
            arch.connect(rated_power_out_param, thrust_group.name + '.' + RATED_POWER_INPUT)

        # Calculate output sums
        create_output_sum(mech_group, FUEL_FLOW_OUTPUT, fuel_flow_outputs, 'kg/s', n=nn)
        create_output_sum(mech_group, WEIGHT_OUTPUT, weight_outputs, 'kg')
        create_output_sum(mech_group, ELECTRIC_POWER_OUTPUT, electric_load_outputs, 'kW', n=nn)

        # Determine whether electric power generation is needed
        electric_power_needed = len(electric_load_outputs) > 0

        return mech_group, electric_power_needed<|MERGE_RESOLUTION|>--- conflicted
+++ resolved
@@ -51,11 +51,7 @@
 
     power_rating: float = 260.  # kW
 
-<<<<<<< HEAD
-    specific_weight: float = .14/1e3  # kg/kW
-=======
     specific_weight: float = .14 / 1000  # kg/kW
->>>>>>> 8f408ad0
     base_weight: float = 104  # kg
     psfc: float = .6  # kg/W/s
     output_rpm: float = 6000  # rpm
